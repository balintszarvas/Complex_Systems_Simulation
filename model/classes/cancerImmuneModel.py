from numpy.random import randint, random, choice
import numpy as np

EMPTY       = 0
CANCER_CELL = 1
TKILLER_CELL = 2


from typing import List, Tuple, Set

class CancerImmuneModel:
    """2D spatial model of a tissue sample with cancerous growth

    Properties:
        dim        (Tuple[int, int]): Length and width of the model
        
        cancerLattice (ndarray[int]): Lattice containing the cancer cells of the system
        immuneLattice (ndarray[int]): Lattice containing the immune cells of the system
        
        pImmuneKill          (float): Probability that an immune cell kills a cancer cell
        pCancerMult          (float): Probability that a cancer cell multiplies during a timestep

        cancerCells    (Set[Tuple[int, int]]): Set of all cell coordinates containing cancer cells, used for scheduling
        immuneCells    (Set[Tuple[int, int]]): List of all cell coordinates containing immune cells, used for scheduling
        cancerCells_t1 (Set[Tuple[int, int]]): Set of all cell coordinates containing cancer cells fopr next timestep
        immuneCells_t1 (Set[Tuple[int, int]]): List of all cell coordinates containing immune cells fopr next timestep
    """
    def __init__(self, length: int, width: int, pImmuneKill = 1.0, pCancerMult = 0.05) -> None:
        """
        initializer function

        Args:
            length: Length of the lattice
            width : Width of the lattice
        """
        self.time = 0

        self.dim =  (length, width)
        
        self.cancerLattice = np.zeros((length, width), dtype=int)
        self.immuneLattice = np.zeros((length, width), dtype=int)

        self.pImmuneKill   = pImmuneKill
        self.pCancerMult   = pCancerMult

        self.cancerCells   :  Set[Tuple[int, int]] = set()
        self.immuneCells   :  Set[Tuple[int, int]] = set()
        self.cancerCells_t1:  Set[Tuple[int, int]] = set()
        self.immuneCells_t1:  Set[Tuple[int, int]] = set()
    
    def get_nCancerCells(self) -> int:
        """Returns the amount of cancer cells in the system"""
        return len(self.cancerCells)
    
    def get_nImmuneCells(self) -> int:
        """Returns the amount of immune cells in the system"""
        return len(self.immuneCells)

    def seedCancer(self, nCells: int) -> None:
        """
        Places nCells cancer cells on random cells in the cancer lattice
        """
        for i in range(nCells):
            row = randint(0, self.dim[0] - 1)
            col = randint(0, self.dim[1] - 1)

            self.cancerLattice[row, col] = CANCER_CELL
            self.cancerCells_t1.add((row, col))
        
    def seedImmune(self, nCells: int) -> int:
        """
        Places nCells immune cells on random cells in the immune lattice

        Returns the amount of placement attempts made
        """
        cells = 0
        cycles = 0
        while cells < nCells:
            cycles += 1
            row = randint(0, self.dim[0] - 1)
            col = randint(0, self.dim[1] - 1)

            if self.cancerLattice[row, col] == 0:
                self.immuneLattice[row, col] = TKILLER_CELL
                self.immuneCells.add((row, col))
                cells += 1
        
        return cycles

    def _neighborlist(self, cell: Tuple[int, int], periodic=False, includeSelf=False, 
                      lattice: np.ndarray[int] = None, emptyOnly=True) -> List[Tuple[int, int]]:
        """
        Returns a list of neighboring cell coordinates for a given cell using Moore's neighborhood.

        Args:
            cell    (Tuple[int, int]): The coordinates of the cell
            periodic           (bool): Wether periodic boundary conditions are enforced
            includeSelf        (bool): Should own cell be included in neighborhood
            lattice (np.ndarray[int]): The lattice to be used to check for occupancy
            emptyOnly          (bool): If a lattice has been specified, only return empty cells if true
                                       or occupied cells if false.

        Returns (List[Tuple[int, int]]: A list of valid neighbor cells coordinates for the cell.
        """
        output = []
        row, col = cell

        for vertical in [-1, 0, 1]: 
        # Loop over surrounding rows
            for horizontal in [-1, 0, 1]: 
            # Loop over surrounding collumns
                if vertical == 0 and horizontal == 0 and not includeSelf:
                # Skip neighbor if its the same cell unless specifically included
                    continue

                neighborRow = row + vertical
                neighborCol = col + horizontal

                if periodic:
                # If periodic boundary conditions are used, take the modulo of the coordinate and the dimensions
                    neighborRow = neighborRow % self.dim[0]
                    neighborCol = neighborCol % self.dim[1]
                
                if (neighborRow >= 0 and neighborRow < self.dim[0] and neighborCol >= 0 and neighborCol < self.dim[1]):
                # Exclude all out of bounds cells
                    if not lattice is None and emptyOnly == bool(lattice[neighborRow, neighborCol]):
                    # when a lattice is specified, skip cell if emptyonly and a cell is occupied or 
                    # if not emptyonly and a cell is not occupied (XNOR)
                        continue

                    output.append((neighborRow, neighborCol))
        return output

    def propagateCancerCell(self, cell: Tuple[int, int]) -> int:
        """
        Propagates a cancer cell by multiplying. Adds new cancer cells to self.cancerLattice and to
        cancerCells_t1.

        Args:
            Cell (Tuple[int, int]): Cell coordinate
        
        Returns (int): 0 if not able to multiply by chance, 1 if not able to multiply from overcrowding
                       and 2 if sucessfully multiplied
        """
        self.cancerCells_t1.add(cell) # Add self to future scheduler

        if random() > self.pCancerMult:
            # Stop if cell will not multiply
            return 0
        
        neighbors = self._neighborlist(cell, lattice=self.cancerLattice)

        if not neighbors:
            # Stop multiplication attempt if there are no free spaces in neighborhood
            return 1
        
        targetID = 0
        if len(neighbors) > 1:
            # Take only position if single available space
            targetID = randint(0, len(neighbors) - 1)

        newCell = neighbors[targetID]

        self.cancerLattice[newCell[0], newCell[1]] = CANCER_CELL # Create new cell on lattice 
        self.cancerCells_t1.add(newCell) # add new cell to schedule
        return 2
    
    def multiTKiller(self, cell):
        if self.propagateTKiller(cell) != 1:
            return 0
        
        freeSpace = self._neighborlist(cell, lattice=self.cancerLattice)

        if not freeSpace:
            # self.seedImmune(1)
            return 1
  
        targetID = 0
        if len(freeSpace) > 1:
            # Take only position if single available space
            targetID = randint(0, len(freeSpace) - 1)

        newCell = freeSpace[targetID]

        self.immuneLattice[newCell[0], newCell[1]] = TKILLER_CELL # Create new cell on lattice 
        self.immuneCells_t1.add(newCell) # add new cell to schedule
        return 2
    
    def deleteTkiller(self, cell):        
        # Check for cancer cells in the neighborhood.
        cancer_neighbors = 0
        tkiller_neighbors = 0
        neighbors = self._neighborlist(cell, lattice=self.cancerLattice, emptyOnly=False)
        for neighbor in neighbors:
            if self.cancerLattice[neighbor[0], neighbor[1]] == CANCER_CELL:
                cancer_neighbors += 1
            if self.immuneLattice[neighbor[0], neighbor[1]] == TKILLER_CELL:
                tkiller_neighbors += 1
        
        # If there are cancer cells nearby, do nothing.
        if cancer_neighbors > 0:
            return 0

        # If there are no cancer cells but more than 2 T-Killer cells, the cell dies in the next timestep.
        if tkiller_neighbors > 5:
            # Remove the current cell from the next timestep's set of T-Killer cells.
            self.immuneLattice[cell[0], cell[1]] = EMPTY
            self.immuneCells_t1.remove(cell)
            return 1

        return 0
    
    def propagateTKiller(self, cell) -> int:
        """
        Propagates a T-Killer immune cell. Moves TKILLER_CELL on immuneLattice and adds new position
        to immunecells_t1. Cell will not move if sucessfully killing a cancer cell

        Args:
            Cell (Tuple[int, int]): Cell coordinate

        Returns (int): 0 if unable to move from overcrowding, 1 if succesfull in killing a cancer cell 
                       and 2 if moving without killing a cancer cell.
        """
        if self.cancerLattice[cell[0], cell[1]] and random() <= self.pImmuneKill:
        # If currently occupying a cell with a cancer cell, randomly kill it. If sucessful, stay, else continue
            self.cancerCells_t1.remove(cell)
            self.cancerLattice[cell[0], cell[1]] = EMPTY

            self.immuneCells_t1.add(cell)
            return 1
    
        moves = self._neighborlist(cell, True, lattice=self.immuneLattice)

        if not moves:
        # If no possible moves are available, stay, else continue.
            self.immuneCells_t1.add(cell)
            return 0

        moveIndex = 0
        if len(moves) > 1:
        # If more than 1 move is possible, pick a random option
            moveIndex = randint(0, len(moves) - 1)
        
        target = moves[moveIndex]
        
        # Move cell from current location to target location
        self.immuneLattice[cell[0], cell[1]] = EMPTY
        self.immuneLattice[target[0], target[1]] = TKILLER_CELL

        self.immuneCells_t1.add(target) # Add target location to scheduler
        
<<<<<<< HEAD
        self.deleteTkiller(target)
=======
        self.immuneDeath(target)

>>>>>>> c1a5a993
        return 2
    
    def immuneDeath(self, cell):
        if self.get_nCancerCells() != 0:
            return 0
        
        if random() <= 0.001:
            self.immuneCells_t1.remove(cell)
            self.immuneLattice[cell[0], cell[1]] = EMPTY
            return 1
        
        return 2

    def timestep(self):
        """
        Propagates the model by 1 step
        """ 

        for cell in self.cancerCells:
            self.propagateCancerCell(cell)
        for cell in self.immuneCells:
            self.multiTKiller(cell)
        
        if not self.time % 30:
            self.seedCancer(1)

        
        self.cancerCells = self.cancerCells_t1
        self.cancerCells_t1 = set()
        self.immuneCells = self.immuneCells_t1
        self.immuneCells_t1 = set()

        self.time += 1<|MERGE_RESOLUTION|>--- conflicted
+++ resolved
@@ -249,12 +249,8 @@
 
         self.immuneCells_t1.add(target) # Add target location to scheduler
         
-<<<<<<< HEAD
-        self.deleteTkiller(target)
-=======
         self.immuneDeath(target)
 
->>>>>>> c1a5a993
         return 2
     
     def immuneDeath(self, cell):
