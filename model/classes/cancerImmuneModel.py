from numpy.random import randint, random, choice
import numpy as np

EMPTY       = 0
CANCER_CELL = 1
TKILLER_CELL = 2


from typing import List, Tuple, Set

class CancerImmuneModel:
    """2D spatial model of a tissue sample with cancerous growth

    Properties:
        dim        (Tuple[int, int]): Length and width of the model
        
        cancerLattice (ndarray[int]): Lattice containing the cancer cells of the system
        immuneLattice (ndarray[int]): Lattice containing the immune cells of the system
        
        pImmuneKill          (float): Probability that an immune cell kills a cancer cell
        pCancerMult          (float): Probability that a cancer cell multiplies during a timestep

        cancerCells    (Set[Tuple[int, int]]): Set of all cell coordinates containing cancer cells, used for scheduling
        immuneCells    (Set[Tuple[int, int]]): List of all cell coordinates containing immune cells, used for scheduling
        cancerCells_t1 (Set[Tuple[int, int]]): Set of all cell coordinates containing cancer cells fopr next timestep
        immuneCells_t1 (Set[Tuple[int, int]]): List of all cell coordinates containing immune cells fopr next timestep
    """
    def __init__(self, length: int, width: int, pImmuneKill = 1.0, pCancerMult = 0.05) -> None:
        """
        initializer function

        Args:
            length: Length of the lattice
            width : Width of the lattice
        """
        self.time = 0

        self.dim =  (length, width)
        
        self.cancerLattice = np.zeros((length, width), dtype=int)
        self.immuneLattice = np.zeros((length, width), dtype=int)

        self.pImmuneKill   = pImmuneKill
        self.pCancerMult   = pCancerMult

        self.cancerCells   :  Set[Tuple[int, int]] = set()
        self.immuneCells   :  Set[Tuple[int, int]] = set()
        self.cancerCells_t1:  Set[Tuple[int, int]] = set()
        self.immuneCells_t1:  Set[Tuple[int, int]] = set()
    
    def get_nCancerCells(self) -> int:
        """Returns the amount of cancer cells in the system"""
        return len(self.cancerCells)
    
    def get_nImmuneCells(self) -> int:
        """Returns the amount of immune cells in the system"""
        return len(self.immuneCells)

    def seedCancer(self, nCells: int) -> None:
        """
        Places nCells cancer cells on random cells in the cancer lattice
        """
        for i in range(nCells):
            row = randint(0, self.dim[0] - 1)
            col = randint(0, self.dim[1] - 1)

            self._addCancer((row, col))
        
    def seedImmune(self, nCells: int) -> int:
        """
        Places nCells immune cells on random cells in the immune lattice

        Returns the amount of placement attempts made
        """
        cells = 0
        cycles = 0
        while cells < nCells:
            cycles += 1
            row = randint(0, self.dim[0] - 1)
            col = randint(0, self.dim[1] - 1)

            if self.cancerLattice[row, col] == 0:
                self._addImmune((row, col))
                cells += 1
        
        return cycles

    def _neighborlist(self, cell: Tuple[int, int], periodic=False, includeSelf=False, 
                      lattice: np.ndarray[int] = None, emptyOnly=True) -> List[Tuple[int, int]]:
        """
        Returns a list of neighboring cell coordinates for a given cell using Moore's neighborhood.

        Args:
            cell    (Tuple[int, int]): The coordinates of the cell
            periodic           (bool): Wether periodic boundary conditions are enforced
            includeSelf        (bool): Should own cell be included in neighborhood
            lattice (np.ndarray[int]): The lattice to be used to check for occupancy
            emptyOnly          (bool): If a lattice has been specified, only return empty cells if true
                                       or occupied cells if false.

        Returns (List[Tuple[int, int]]: A list of valid neighbor cells coordinates for the cell.
        """
        output = []
        row, col = cell

        for vertical in [-1, 0, 1]: 
        # Loop over surrounding rows
            for horizontal in [-1, 0, 1]: 
            # Loop over surrounding collumns
                if vertical == 0 and horizontal == 0 and not includeSelf:
                # Skip neighbor if its the same cell unless specifically included
                    continue

                neighborRow = row + vertical
                neighborCol = col + horizontal

                if periodic:
                # If periodic boundary conditions are used, take the modulo of the coordinate and the dimensions
                    neighborRow = neighborRow % self.dim[0]
                    neighborCol = neighborCol % self.dim[1]
                
                if (neighborRow >= 0 and neighborRow < self.dim[0] and neighborCol >= 0 and neighborCol < self.dim[1]):
                # Exclude all out of bounds cells
                    if not lattice is None and emptyOnly == bool(lattice[neighborRow, neighborCol]):
                    # when a lattice is specified, skip cell if emptyonly and a cell is occupied or 
                    # if not emptyonly and a cell is not occupied (XNOR)
                        continue

                    output.append((neighborRow, neighborCol))
        return output

    def propagateCancerCell(self, cell: Tuple[int, int]) -> int:
        """
        Propagates a cancer cell by multiplying. Adds new cancer cells to self.cancerLattice and to
        cancerCells_t1.

        Args:
            Cell (Tuple[int, int]): Cell coordinate
        
        Returns (int): 0 if not able to multiply by chance, 1 if not able to multiply from overcrowding
                       and 2 if sucessfully multiplied
        """
        self._addCancer(cell)

        if random() > self.pCancerMult:
            # Stop if cell will not multiply
            return 0
        
        neighbors = self._neighborlist(cell, lattice=self.cancerLattice)

        if not neighbors:
            # Stop multiplication attempt if there are no free spaces in neighborhood
            return 1
        
        targetID = 0
        if len(neighbors) > 1:
            # Take only position if single available space
            targetID = randint(0, len(neighbors) - 1)

        newCell = neighbors[targetID]

        self._addCancer(newCell)
        return 2
    
    def multiTKiller(self, cell):
        if self.propagateTKiller(cell) != 1:
            return 0
        
        freeSpace = self._neighborlist(cell, lattice=self.cancerLattice)

        if not freeSpace:
            # self.seedImmune(1)
            return 1
  
        targetID = 0
        if len(freeSpace) > 1:
            # Take only position if single available space
            targetID = randint(0, len(freeSpace) - 1)

        newCell = freeSpace[targetID]

        self._addImmune(newCell)
        return 2
    
    def deleteTkiller(self, cell):        
        # Check for cancer cells in the neighborhood.
        cancer_neighbors = self._neighborlist(cell, lattice=self.cancerLattice, emptyOnly=False)
        tkiller_neighbors = self._neighborlist(cell, lattice=self.immuneLattice, emptyOnly=False)

        # If there are cancer cells nearby, do nothing.
        if len(cancer_neighbors) > 0:
            return 0

        # If there are no cancer cells but more than 2 T-Killer cells, the cell dies in the next timestep.
        if len(tkiller_neighbors) > 2:
            # Remove the current cell from the next timestep's set of T-Killer cells.
            self._removeImmune(cell)
            return 1
        
        if self.get_nCancerCells() != 0:
            return 0
        
        if random() <= 0.01:
            self.immuneCells_t1.remove(cell)
            self.immuneLattice[cell[0], cell[1]] = EMPTY
            return 1
        
        # if self.get_nImmuneCells() > (200*200/100)

        return 2
    
    def propagateTKiller(self, cell) -> int:
        """
        Propagates a T-Killer immune cell. Moves TKILLER_CELL on immuneLattice and adds new position
        to immunecells_t1. Cell will not move if sucessfully killing a cancer cell

        Args:
            Cell (Tuple[int, int]): Cell coordinate

        Returns (int): 0 if unable to move from overcrowding, 1 if succesfull in killing a cancer cell 
                       and 2 if moving without killing a cancer cell.
        """
        self._addImmune(cell)
        if self.cancerLattice[cell[0], cell[1]] and random() <= self.pImmuneKill:
        # If currently occupying a cell with a cancer cell, randomly kill it. If sucessful, stay, else continue
            self._removeCancer(cell)
            return 1
    
        moves = self._neighborlist(cell, True, lattice=self.immuneLattice)

        if not moves:
        # If no possible moves are available, stay, else continue.
            return 0

        moveIndex = 0
        if len(moves) > 1:
        # If more than 1 move is possible, pick a random option
            moveIndex = randint(0, len(moves) - 1)
        
        target = moves[moveIndex]
        
        # Move cell from current location to target location
        self._removeImmune(cell)
        self._addImmune(target)
        
        self.deleteTkiller(target)
        return 2
<<<<<<< HEAD
=======
    
    def immuneDeath(self, cell):
        if self.get_nCancerCells() != 0:
            return 0
        
        if random() <= 0.001:
            self._removeImmune(cell)
            return 1
        
        return 2
>>>>>>> 9c0e17e6

    def _addCancer(self, cell: Tuple[int, int]):
        self.cancerLattice[cell[0], cell[1]] = CANCER_CELL # Create new cell on lattice 
        self.cancerCells_t1.add(cell) # add new cell to schedule

    def _removeCancer(self, cell: Tuple[int, int]):
        if cell not in self.cancerCells_t1:
            print(f"Warning: Specified cancer cell {cell[0]},{cell[1]} not in t1 scheduler")
        self.cancerLattice[cell[0], cell[1]] = EMPTY # Create new cell on lattice 
        self.cancerCells_t1.remove(cell) # remove cell from scheduler

    def _addImmune(self, cell: Tuple[int, int]):
        self.immuneLattice[cell[0], cell[1]] = TKILLER_CELL
        self.immuneCells_t1.add(cell)

    def _removeImmune(self, cell: Tuple[int, int]):
        if cell not in self.immuneCells_t1:
            print(f"Warning: Specified cancer cell {cell[0]},{cell[1]} not in t1 scheduler")
        self.immuneLattice[cell[0], cell[1]] = EMPTY
        self.immuneCells_t1.remove(cell)
    
    def timestep(self):
        """
        Propagates the model by 1 step
        """ 

        for cell in self.cancerCells:
            self.propagateCancerCell(cell)
        for cell in self.immuneCells:
            self.multiTKiller(cell)
        
        if not self.time % 10:
            self.seedCancer(1)

        
        self.cancerCells = self.cancerCells_t1
        self.cancerCells_t1 = set()
        self.immuneCells = self.immuneCells_t1
        self.immuneCells_t1 = set()

        self.time += 1<|MERGE_RESOLUTION|>--- conflicted
+++ resolved
@@ -201,8 +201,7 @@
             return 0
         
         if random() <= 0.01:
-            self.immuneCells_t1.remove(cell)
-            self.immuneLattice[cell[0], cell[1]] = EMPTY
+            self._removeImmune
             return 1
         
         # if self.get_nImmuneCells() > (200*200/100)
@@ -245,19 +244,6 @@
         
         self.deleteTkiller(target)
         return 2
-<<<<<<< HEAD
-=======
-    
-    def immuneDeath(self, cell):
-        if self.get_nCancerCells() != 0:
-            return 0
-        
-        if random() <= 0.001:
-            self._removeImmune(cell)
-            return 1
-        
-        return 2
->>>>>>> 9c0e17e6
 
     def _addCancer(self, cell: Tuple[int, int]):
         self.cancerLattice[cell[0], cell[1]] = CANCER_CELL # Create new cell on lattice 
