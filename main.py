--- conflicted
+++ resolved
@@ -8,11 +8,7 @@
     model.seedCancer(1)
     for i in range(1000): # Unhindered growth for cancer cell
         model.timestep()
-<<<<<<< HEAD
     model.seedImmune(round(200 * 200 / 150))
-=======
-    model.seedImmune(round(200 * 200 / 50))
->>>>>>> 1211b21a
 
     vis = Visualizer(model)
     vis.run()
