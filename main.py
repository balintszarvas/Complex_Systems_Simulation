from model.classes.visualizer import Visualizer
from model.classes.cancerImmuneModel import CancerImmuneModel

LEN         = 200
FRAC_IMMUNE = 0.0060

def main():
    """Simple test function that runs the model in visualization mode with set parameters"""
<<<<<<< HEAD
    model = CancerImmuneModel(200, 200, 1.0, 0.01)
    model.seedCancer(20)

    for i in range(100):
        model.timestep()

    model.seedImmune(40)
=======
    model = CancerImmuneModel(LEN, LEN, 0.7, 0.01, 0.01)
    model.seedCancer(100)
    
    #for i in range(100):
    #    model.timestep()
    
    model.seedImmune(round(LEN**2 * FRAC_IMMUNE))
>>>>>>> 9c6d9cd9

    vis = Visualizer(model)
    vis.run()
    model.plot_cluster_sizes()

if __name__ == "__main__":
    main()<|MERGE_RESOLUTION|>--- conflicted
+++ resolved
@@ -6,15 +6,6 @@
 
 def main():
     """Simple test function that runs the model in visualization mode with set parameters"""
-<<<<<<< HEAD
-    model = CancerImmuneModel(200, 200, 1.0, 0.01)
-    model.seedCancer(20)
-
-    for i in range(100):
-        model.timestep()
-
-    model.seedImmune(40)
-=======
     model = CancerImmuneModel(LEN, LEN, 0.7, 0.01, 0.01)
     model.seedCancer(100)
     
@@ -22,11 +13,10 @@
     #    model.timestep()
     
     model.seedImmune(round(LEN**2 * FRAC_IMMUNE))
->>>>>>> 9c6d9cd9
 
     vis = Visualizer(model)
     vis.run()
-    model.plot_cluster_sizes()
+
 
 if __name__ == "__main__":
     main()