--- conflicted
+++ resolved
@@ -9,13 +9,8 @@
 
     for i in range(100):
         model.timestep()
-<<<<<<< HEAD
-    
-    model.seedImmune(round(200 * 200 / 100))
-=======
 
     model.seedImmune(40)
->>>>>>> ad712d07
 
     vis = Visualizer(model)
     vis.run()
