--- conflicted
+++ resolved
@@ -283,41 +283,6 @@
         outFile.write("\n")
     return
 
-<<<<<<< HEAD
-
-def readData(filename: str) -> List[Tuple[float, float, float]]:
-    """
-    Reads result datafile and returns it in a format usable by multiplot.
-    
-    Args:
-        filename (str): The filename of the resultfile
-    
-    Returns (List[Tuple[float, float, float]]): A list of tuples containing the average occupation,
-        the variance and the standard deviation for every iteration.
-
-    """
-    output = []
-
-    if not ".csv" in filename:
-        filename = f"{filename}.csv"
-
-    with open(filename, newline=None) as resultFile:
-        line = resultFile.readline().replace("'", '"')
-        parms = json.loads(line)
-
-        while line != "\n":
-            line = resultFile.readline()
-        resultFile.readline()
-        line = resultFile.readline()
-
-        while line != None and line != "\n":
-            splitline = line.split(',')
-            output.append(tuple([float(item) for item in splitline]))
-            line = resultFile.readline()
-    
-    return output
-    
-=======
 def readData(filename: str) -> List[Tuple[float, float, float, float, float]]:
         """
         Reads result datafile and returns it in a format usable by multiplot.
@@ -349,7 +314,6 @@
                 line = resultFile.readline()
         
         return output
->>>>>>> 9c6d9cd9
 
 if __name__ == "__main__":
     from sys import argv
@@ -378,10 +342,6 @@
         if not noPlot:
             multiPlot(output)
         return output
-<<<<<<< HEAD
-=======
-
->>>>>>> 9c6d9cd9
     
     def parseArgv(args: List[str]):
         """
@@ -400,13 +360,8 @@
         plotTitle  = DEF_FILENAME
         parms      = PARMS
         noPlot     = False
-<<<<<<< HEAD
-        plotTitle  = DEF_FILENAME
-    
-=======
-
-        
->>>>>>> 9c6d9cd9
+
+        
         if len(args) > 1:
             # Plotting past results:
             if args[1].lower() in ['p', 'plot']:
@@ -417,16 +372,14 @@
                     plotTitle = args[3]
 
             # Run parallel program
-<<<<<<< HEAD
-        else:
-            args.pop(0)
-
-            if args[0].isnumeric():
-                runs      = int(args.pop(0))
-            if len(args) > 0 and args[0].isnumeric():
-                maxIter   = int(args.pop(0))
-            if len(args) > 0 and args[0].isnumeric():
-                processes = int(args.pop(0))
+            else:
+                args.pop(0)
+                if args[0].isnumeric():
+                    runs      = int(args.pop(0))
+                if len(args) > 0 and args[0].isnumeric():
+                    maxIter   = int(args.pop(0))
+                if len(args) > 0 and args[0].isnumeric():
+                    processes = int(args.pop(0))
 
             for key, val in [item.split('=') for item in args]:
                 if   key.lower() in ["filename", "fn", "name", "n"]:
@@ -449,41 +402,11 @@
                         parms[key] = json.loads(val)
                         mode = PARAMETER_SCAN
                     else:
-                        parms[key] = float(val)
-
-=======
-            else:
-                args.pop(0)
-                if args[0].isnumeric():
-                    runs      = int(args.pop(0))
-                if len(args) > 0 and args[0].isnumeric():
-                    maxIter   = int(args.pop(0))
-                if len(args) > 0 and args[0].isnumeric():
-                    processes = int(args.pop(0))
-
-                for key, val in [item.split('=') for item in args]:
-                    if   key.lower() in ["filename", "fn", "name", "n"]:
-                        filename   = val
-                    elif key.lower() in ["runs", "r"]:
-                        runs       = int(val)
-                    elif key.lower() in ["maxiter", "iter", "iterations", "i"]:
-                        maxIter    = int(val)
-                    elif key.lower() in ["processes", "proc", "p"]:
-                        processes  = int(val)
-                    elif key.lower() in ["boxl", "boxlen", "bl", "boxlenght"]:
-                        boxLen     = int(val)
-                    elif key.lower() in ["immunefraction", "fractionimmune","immunefrac", "if", "frac", "f"]:
-                        immuneFrac = float(val)
-                    elif key.lower() in ["noplot"]:
-                        noPlot = True
-                    
-                    else:
                         if "[" in val:
                             parms[key] = json.loads(val)
                             mode = PARAMETER_SCAN
                         else:
                             parms[key] = float(val)
->>>>>>> 9c6d9cd9
         return mode, maxIter, parms, runs, processes, boxLen, immuneFrac, filename, plotTitle, noPlot
 
     main(argv)