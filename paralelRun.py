--- conflicted
+++ resolved
@@ -10,7 +10,6 @@
 
 from typing import Dict, List, Tuple
 
-<<<<<<< HEAD
 
 """
 
@@ -79,15 +78,6 @@
 DEF_FILENAME  = "TEMP"
 
 INITIAL_IMMUNE = 0.006 # Initial amount of immune cells (arbitrary in theory)
-=======
-# TODO: Rework global constants into parameters
-LEN           = 100  # Box lenght
-MAX_ITER      = 200 # Amount of iterations per model run
-PROCESSES     = 8    # Amount of paralel processes able to run the model
-RUNS          = 5    # Amount of runs to be done
-
-INTIAL_IMMUNECELL = [0.1] # Initial amount of immune cells (arbitrary in theory)
->>>>>>> dbd04a83
 
 # Model parameters
 PARMS = { # Maybe rework into generator function
@@ -96,61 +86,44 @@
         "pCancerSpawn": [0.1],
         }
 
-def paralelRun(maxIter=MAX_ITER, parms = PARMS, runs = RUNS, processes = PROCESSES, boxLen = LEN, immuneFrac = INITIAL_IMMUNE) -> None:
-    """
-    Parralellized data collection function for CancerImmuneModel
-
-    Measures the occupancy of immune cells as defined by nImmune / boxLength**2 per iteration for a
-    set amount of runs. Average, variance and standard deviation are calculated from this and saved
-    to ./output/temp.CSV.
-
-    Average and standard deviation are plotted in matplotlib and displayed to the user.
-    """
-    
-    t_init = time()
-    a = multiprocessing.Pool(processes)
-
-<<<<<<< HEAD
-    input = [(maxIter, parms, boxLen, immuneFrac) for i in range(runs)]
-
-    print(f"Running {runs} simulations over {processes} processes")
-    output = a.starmap(runOnce, input)    
-    print(f"Total model runtime: {time() - t_init}")
-
-    t_init = time()
-    # output = a.map(par_avgResults, zip(*output)) # Parralellized output processing
-    output = avgResults(output)                    # Sequential output processing
-    print(f"Total result processing runtime: {time() - t_init}")
-
-    return output
-
-
-def runOnce(maxIter: int, parms: Dict[str, float], boxLen: int, immuneFrac: float) -> List[float]:
-=======
-    results = []
-
+def parScan():
+    """Loop through possible parameters"""
     for cancermulti in PARMS["pCancerMult"]:
         for immunekill in PARMS["pImmuneKill"]:
             for cancerspawn in PARMS["pCancerSpawn"]:
-                for initial_imm in INTIAL_IMMUNECELL:
+                for initial_imm in INITIAL_IMMUNE:
                     current_parms = {
                         "pCancerMult": cancermulti,
                         "pImmuneKill": immunekill,
                         "pCancerSpawn": cancerspawn
                     }
-                    INTIAL_IMMUNE = initial_imm * LEN**2
-
-                    input = [(MAX_ITER, INTIAL_IMMUNE, current_parms) for i in range(RUNS)]
-                    output = a.starmap(runOnce, input)
-                    output = avgResults(output)
-                    results.append(output)
-
-    multiPlot(results)
+
+def paralelRun(maxIter=MAX_ITER, parms = PARMS, runs = RUNS, processes = PROCESSES, boxLen = LEN, immuneFrac = INITIAL_IMMUNE) -> None:
+    """
+    Parralellized data collection function for CancerImmuneModel
+
+    Measures the occupancy of immune cells as defined by nImmune / boxLength**2 per iteration for a
+    set amount of runs. Average, variance and standard deviation are calculated from this and saved
+    to ./output/temp.CSV.
+
+    Average and standard deviation are plotted in matplotlib and displayed to the user.
+    """
+    
+    t_init = time()
+    a = multiprocessing.Pool(processes)
+
+    input = [(maxIter, parms, boxLen, immuneFrac) for i in range(runs)]
+
+    print(f"Running {runs} simulations over {processes} processes")
+    output = a.starmap(runOnce, input)    
+    print(f"Total model runtime: {time() - t_init}")
+    output = avgResults(output)
     print(f"Total result processing runtime: {time() - t_init}")
 
-
-def runOnce(maxIter: int, initial_immune: float, parms: Dict[str, float]) -> Dict[str, List[float]]:
->>>>>>> dbd04a83
+    return output
+
+
+def runOnce(maxIter: int, parms: Dict[str, float], boxLen: int, immuneFrac: float) -> List[float]:
     """
     Runs the model once for the given parameter.
     
@@ -163,22 +136,13 @@
         Dict[str, List[float]]: A dictionary with keys "Immune" and "Cancer", each containing a list of cell occupancy values.
     """
     parms = copy(parms)
-<<<<<<< HEAD
     model = CancerImmuneModel(boxLen, boxLen, **parms)
     model.seedImmune(round(boxLen**2 * immuneFrac))
-    vals = []
-    for iter in range(maxIter):
-        model.timestep()
-        vals.append(model.get_nImmuneCells() / boxLen**2)
-=======
-    model = CancerImmuneModel(LEN, LEN, **parms)
-    model.seedImmune(round(INTIAL_IMMUNE))
     vals = {"Immune": [], "Cancer": []}
     for iter in range(maxIter):
         model.timestep()
-        vals["Immune"].append(model.get_nImmuneCells() / LEN**2)
-        vals["Cancer"].append(model.get_nCancerCells() / LEN**2)
->>>>>>> dbd04a83
+        vals["Immune"].append(model.get_nImmuneCells() / boxLen**2)
+        vals["Cancer"].append(model.get_nCancerCells() / boxLen**2)
 
     return vals
 
@@ -247,25 +211,6 @@
     Returns:
         None: This function does not return anything but plots the results.
     """
-<<<<<<< HEAD
-    fig, ax = plt.subplots()
-    assert isinstance(ax, plt.Axes)
-
-    iters = list(range(len(plot)))
-    average = [average           for average, variance, stDev in plot]
-    hi      = [average + stDev   for average, variance, stDev in plot]
-    lo      = [average - stDev   for average, variance, stDev in plot]
-
-    ax.plot(iters, average, label="Average")
-    ax.fill_between(iters, lo, hi, label='Standard deviation', alpha=0.5)
-    ax.set_ylabel("Immune Cell occupancy")
-    ax.set_xlabel("Iteration")
-    ax.legend()
-    plt.show()
-
-
-def saveResults(plot: List[Tuple[float, float, float]], filename: str, parms: Dict[str, float], runs: int, maxIter: int) -> None:
-=======
     fig, axs = plt.subplots(1, len(results))
 
     for i, result in enumerate(results):
@@ -289,21 +234,13 @@
     plt.show()
 
 
-def saveResults(plot: Dict[str, List[Tuple[float, float, float]]]) -> None:
->>>>>>> dbd04a83
+def saveResults(plot: List[Tuple[float, float, float]], filename: str, parms: Dict[str, float], runs: int, maxIter: int) -> None:
     """
     Saves the calculated results to a CSV file.
 
     Args:
-<<<<<<< HEAD
         plot (List[Tuple[float, float, float]]): A list of tuples containing the average occupation,
             the variance and the standard deviation for every iteration.
-=======
-        plot (Dict[str, List[Tuple[float, float, float]]]): The calculated statistics for immune and cancer cell occupancy.
-
-    Returns:
-        None: This function does not return anything but saves the results to a file.
->>>>>>> dbd04a83
     """
     os.makedirs("Output", exist_ok=True)
 
